package io.github.spcookie

import org.junit.jupiter.api.Assertions.*
import org.junit.jupiter.api.Test
import org.slf4j.LoggerFactory
import java.util.*
import java.util.concurrent.CompletableFuture
<<<<<<< HEAD
=======
import kotlin.reflect.KTypeProjection
import kotlin.reflect.full.createType
>>>>>>> 6e37bd94
import kotlin.test.assertNotNull

/**
 * Bean内省和映射测试 - 测试BeanIntrospect和BeanMockMapper的功能
 */
class BeanIntrospectAndMapperTest {

    private val logger = LoggerFactory.getLogger(BeanIntrospectAndMapperTest::class.java)
    private val beanIntrospect = BeanIntrospect()
    private val typeAdapter = TypeAdapter()
    private val beanMockMapper = BeanMockMapper(typeAdapter)

    // ==================== Bean内省测试 ====================

    /**
     * 简单Bean内省测试
     */
    data class SimpleBean(
        val id: Long,
        val name: String,
        val active: Boolean
    )

    @Test
    fun testSimpleBeanIntrospection() {
        logger.info("测试简单Bean内省...")

        val config = BeanMockConfig(includePrivate = true)
        val template = beanIntrospect.analyzeBean(SimpleBean::class, config)

        assertNotNull(template, "模板不应为null")
        assertTrue(template is Map<*, *>, "模板应该是一个Map")

        val templateMap = template as Map<String, Any>
        assertTrue(templateMap.containsKey("id"), "模板应该包含id字段")
        assertTrue(templateMap.containsKey("name"), "模板应该包含name字段")
        assertTrue(templateMap.containsKey("active"), "模板应该包含active字段")

        logger.info("简单Bean模板: $template")
    }

    /**
     * 复杂Bean内省测试
     */
    data class Address(
        val street: String,
        val city: String,
        val zipCode: String
    )

    data class ComplexBean(
        val id: Long,
        val name: String,
        val address: Address,
        val tags: List<String>,
        val metadata: Map<String, Any>,
        val scores: Set<Int>,
        val optionalValue: Optional<String>
    )

    @Test
    fun testComplexBeanIntrospection() {
        logger.info("测试复杂Bean内省...")

<<<<<<< HEAD
        val config = BeanMockConfig(includePrivate = true)
=======
        val config = BeanMockConfig(includePrivate = true, depth = 3)
>>>>>>> 6e37bd94
        val template = beanIntrospect.analyzeBean(ComplexBean::class, config)

        assertNotNull(template, "复杂Bean模板不应为null")
        assertTrue(template is Map<*, *>, "模板应该是一个Map")

        val templateMap = template as Map<String, Any>
        assertTrue(templateMap.containsKey("id"), "模板应该包含id字段")
        assertTrue(templateMap.containsKey("name"), "模板应该包含name字段")
        assertTrue(templateMap.containsKey("address"), "模板应该包含address字段")
        assertTrue(templateMap.containsKey("tags"), "模板应该包含tags字段")
        assertTrue(templateMap.containsKey("metadata"), "模板应该包含metadata字段")
        assertTrue(templateMap.containsKey("scores"), "模板应该包含scores字段")
        assertTrue(templateMap.containsKey("optionalValue"), "模板应该包含optionalValue字段")

        // 验证嵌套对象
        val addressTemplate = templateMap["address"]
        assertNotNull(addressTemplate, "地址模板不应为null")
        assertTrue(addressTemplate is Map<*, *>, "地址模板应该是一个Map")

        logger.info("复杂Bean模板: $template")
    }

    /**
     * 容器类型内省测试
     */
    data class ContainerBean(
        val optionalString: Optional<String>,
        val futureInt: CompletableFuture<Int>,
        val lazyDouble: Lazy<Double>,
        val supplierList: java.util.function.Supplier<List<String>>
    )

    @Test
    fun testContainerTypeIntrospection() {
        logger.info("测试容器类型内省...")

        val config = BeanMockConfig(includePrivate = true)
        val template = beanIntrospect.analyzeBean(ContainerBean::class, config)

        assertNotNull(template, "容器Bean模板不应为null")
        assertTrue(template is Map<*, *>, "模板应该是一个Map")

        val templateMap = template as Map<String, Any>
        assertTrue(templateMap.containsKey("optionalString"), "模板应该包含optionalString字段")
        assertTrue(templateMap.containsKey("futureInt"), "模板应该包含futureInt字段")
        assertTrue(templateMap.containsKey("lazyDouble"), "模板应该包含lazyDouble字段")
        assertTrue(templateMap.containsKey("supplierList"), "模板应该包含supplierList字段")

        logger.info("容器Bean模板: $template")
    }

<<<<<<< HEAD
=======
    // ==================== 属性类型分析测试 ====================

    @Test
    fun testBasicTypeAnalysis() {
        logger.info("测试基本类型分析...")

        val stringType = String::class.createType()
        val intType = Int::class.createType()
        val booleanType = Boolean::class.createType()
        val doubleType = Double::class.createType()

        val stringTemplate = beanIntrospect.analyzePropertyType(stringType, null, null)
        val intTemplate = beanIntrospect.analyzePropertyType(intType, null, null)
        val booleanTemplate = beanIntrospect.analyzePropertyType(booleanType, null, null)
        val doubleTemplate = beanIntrospect.analyzePropertyType(doubleType, null, null)

        assertNotNull(stringTemplate, "字符串类型模板不应为null")
        assertNotNull(intTemplate, "整数类型模板不应为null")
        assertNotNull(booleanTemplate, "布尔类型模板不应为null")
        assertNotNull(doubleTemplate, "双精度类型模板不应为null")

        logger.info("基本类型模板 - String: $stringTemplate, Int: $intTemplate, Boolean: $booleanTemplate, Double: $doubleTemplate")
    }

    @Test
    fun testCollectionTypeAnalysis() {
        logger.info("测试集合类型分析...")
        val listType = List::class.createType(arguments = listOf(KTypeProjection.covariant(String::class.createType())))
        val setType = Set::class.createType(arguments = listOf(KTypeProjection.covariant(Int::class.createType())))
        val mapType = Map::class.createType(
            arguments = listOf(
                KTypeProjection.invariant(String::class.createType()),
                KTypeProjection.covariant(Any::class.createType())
            )
        )

        val listTemplate = beanIntrospect.analyzePropertyType(listType, null, null)
        val setTemplate = beanIntrospect.analyzePropertyType(setType, null, null)
        val mapTemplate = beanIntrospect.analyzePropertyType(mapType, null, null)

        assertNotNull(listTemplate, "列表类型模板不应为null")
        assertNotNull(setTemplate, "集合类型模板不应为null")
        assertNotNull(mapTemplate, "映射类型模板不应为null")

        logger.info("集合类型模板 - List: $listTemplate, Set: $setTemplate, Map: $mapTemplate")
    }

    @Test
    fun testContainerTypeAnalysis() {
        logger.info("测试容器类型分析...")

        val optionalType = Optional::class.createType(listOf(KTypeProjection.invariant(String::class.createType())))
        val futureType = CompletableFuture::class.createType(listOf(KTypeProjection.invariant(Int::class.createType())))

        val optionalTemplate = beanIntrospect.analyzePropertyType(optionalType, null, null)
        val futureTemplate = beanIntrospect.analyzePropertyType(futureType, null, null)

        assertNotNull(optionalTemplate, "Optional类型模板不应为null")
        assertNotNull(futureTemplate, "Future类型模板不应为null")

        logger.info("容器类型模板 - Optional: $optionalTemplate, Future: $futureTemplate")
    }

>>>>>>> 6e37bd94
    // ==================== Bean映射测试 ====================

    @Test
    fun testSimpleBeanMapping() {
        logger.info("测试简单Bean映射...")

        val data = mapOf(
            "id" to 12345L,
            "name" to "Test User",
            "active" to true
        )

        val config = BeanMockConfig()
        val bean = beanMockMapper.mapToBean(SimpleBean::class, data, config)

        assertNotNull(bean, "映射的Bean不应为null")
        assertEquals(12345L, bean.id, "ID应该正确映射")
        assertEquals("Test User", bean.name, "名称应该正确映射")
        assertEquals(true, bean.active, "状态应该正确映射")

        logger.info("映射的简单Bean: $bean")
    }

    @Test
    fun testComplexBeanMapping() {
        logger.info("测试复杂Bean映射...")

        val data = mapOf(
            "id" to 67890L,
            "name" to "Complex User",
            "address" to mapOf(
                "street" to "123 Main St",
                "city" to "Test City",
                "zipCode" to "12345"
            ),
            "tags" to listOf("tag1", "tag2", "tag3"),
            "metadata" to mapOf(
                "key1" to "value1",
                "key2" to 42
            ),
            "scores" to setOf(85, 90, 95),
            "optionalValue" to "optional content"
        )

        val config = BeanMockConfig()
        val bean = beanMockMapper.mapToBean(ComplexBean::class, data, config)

        assertNotNull(bean, "映射的复杂Bean不应为null")
        assertEquals(67890L, bean.id, "ID应该正确映射")
        assertEquals("Complex User", bean.name, "名称应该正确映射")

        // 验证嵌套对象
        assertNotNull(bean.address, "地址不应为null")
        assertEquals("123 Main St", bean.address.street, "街道应该正确映射")
        assertEquals("Test City", bean.address.city, "城市应该正确映射")
        assertEquals("12345", bean.address.zipCode, "邮编应该正确映射")

        // 验证集合
        assertNotNull(bean.tags, "标签不应为null")
        assertEquals(3, bean.tags.size, "标签数量应该正确")
        assertTrue(bean.tags.contains("tag1"), "应该包含tag1")

        assertNotNull(bean.metadata, "元数据不应为null")
        assertEquals("value1", bean.metadata["key1"], "元数据key1应该正确映射")
        assertEquals(42, bean.metadata["key2"], "元数据key2应该正确映射")

        assertNotNull(bean.scores, "分数不应为null")
        assertTrue(bean.scores.contains(85), "应该包含分数85")

        // 验证容器类型
        assertNotNull(bean.optionalValue, "Optional值不应为null")

        logger.info("映射的复杂Bean: $bean")
    }

    @Test
    fun testContainerBeanMapping() {
        logger.info("测试容器Bean映射...")

        val data = mapOf(
            "optionalString" to "optional value",
            "futureInt" to 42,
            "lazyDouble" to 3.14,
            "supplierList" to listOf("item1", "item2")
        )

        val config = BeanMockConfig()
        val bean = beanMockMapper.mapToBean(ContainerBean::class, data, config)

        assertNotNull(bean, "映射的容器Bean不应为null")
        assertNotNull(bean.optionalString, "Optional字符串不应为null")
        assertNotNull(bean.futureInt, "Future整数不应为null")
        assertNotNull(bean.lazyDouble, "Lazy双精度数不应为null")
        assertNotNull(bean.supplierList, "Supplier列表不应为null")

        logger.info("映射的容器Bean: $bean")
    }

    // ==================== 边界情况映射测试 ====================

    @Test
    fun testMappingWithNullValues() {
        logger.info("测试包含null值的映射...")

        val data = mapOf(
            "id" to 123L,
            "name" to null,
            "active" to true
        )

        val config = BeanMockConfig()

        // 对于不可空字段包含null值，应该使用默认值
        assertDoesNotThrow {
            val bean = beanMockMapper.mapToBean(SimpleBean::class, data, config)
            logger.info("包含null值的Bean: $bean")
        }

        logger.info("null值映射正确处理异常")
    }

    @Test
    fun testMappingWithMissingFields() {
        logger.info("测试缺少字段的映射...")

        val data = mapOf(
            "id" to 123L
            // 缺少name和active字段
        )

        val config = BeanMockConfig()

        // 对于缺少必需字段，应该使用默认值
        assertDoesNotThrow {
            val bean = beanMockMapper.mapToBean(SimpleBean::class, data, config)
            logger.info("测试缺少字段的Bean: $bean")
        }

        logger.info("缺少字段映射正确处理异常")
    }

    @Test
    fun testMappingWithExtraFields() {
        logger.info("测试包含额外字段的映射...")

        val data = mapOf(
            "id" to 123L,
            "name" to "Test User",
            "active" to true,
            "extraField" to "extra value", // 额外字段
            "anotherExtra" to 999
        )

        val config = BeanMockConfig()
        val bean = beanMockMapper.mapToBean(SimpleBean::class, data, config)

        // 额外字段应该被忽略，Bean应该正常创建
        assertNotNull(bean, "包含额外字段的Bean应该能正常创建")
        assertEquals(123L, bean.id, "ID应该正确映射")
        assertEquals("Test User", bean.name, "名称应该正确映射")
        assertEquals(true, bean.active, "状态应该正确映射")

        logger.info("包含额外字段的Bean映射成功: $bean")
    }

    // ==================== 类型转换测试 ====================

    @Test
    fun testTypeConversion() {
        logger.info("测试类型转换...")

        val data = mapOf(
            "id" to "123", // 字符串转Long
            "name" to 456, // 数字转String
            "active" to "true" // 字符串转Boolean
        )

        val config = BeanMockConfig()
        val bean = beanMockMapper.mapToBean(SimpleBean::class, data, config)

        assertNotNull(bean, "类型转换Bean不应为null")
        // 验证类型转换是否正确
        assertTrue(bean.id is Long, "ID应该是Long类型")
        assertTrue(bean.name is String, "名称应该是String类型")
        assertTrue(bean.active is Boolean, "状态应该是Boolean类型")

        logger.info("类型转换Bean: $bean")
    }

    // ==================== 配置测试 ====================

    @Test
    fun testDifferentConfigurations() {
        logger.info("测试不同配置下的内省和映射...")

        val configs = listOf(
<<<<<<< HEAD
            BeanMockConfig(includePrivate = false, includeStatic = false, false),
            BeanMockConfig(includePrivate = false, includeStatic = false, true),
            BeanMockConfig(includePrivate = false, includeStatic = true, false),
            BeanMockConfig(includePrivate = true, includeStatic = false, false),
            BeanMockConfig(includePrivate = false, includeStatic = true, true),
            BeanMockConfig(includePrivate = true, includeStatic = true, false),
            BeanMockConfig(includePrivate = true, includeStatic = true, true),
            BeanMockConfig(includePrivate = true, includeStatic = false, true),
=======
            BeanMockConfig(includePrivate = true, includeStatic = false, depth = 1),
            BeanMockConfig(includePrivate = false, includeStatic = true, depth = 3)
>>>>>>> 6e37bd94
        )

        configs.forEach { config ->
            // 测试内省
            val template = beanIntrospect.analyzeBean(ComplexBean::class, config)
            assertNotNull(template, "配置 $config 下的模板不应为null")

            // 测试映射
            val data = mapOf(
                "id" to 123L,
                "name" to "Test",
                "address" to mapOf("street" to "St", "city" to "City", "zipCode" to "123"),
                "tags" to listOf("tag"),
                "metadata" to mapOf("key" to "value"),
                "scores" to setOf(90),
                "optionalValue" to "value"
            )

            val bean = beanMockMapper.mapToBean(ComplexBean::class, data, config)
            assertNotNull(bean, "配置 $config 下的Bean不应为null")

            logger.info("配置 $config 测试通过")
        }
    }

    // ==================== 性能测试 ====================

    @Test
    fun testIntrospectionPerformance() {
        logger.info("测试内省性能...")

        val config = BeanMockConfig()
        val iterations = 100

        val startTime = System.currentTimeMillis()
        repeat(iterations) {
            val template = beanIntrospect.analyzeBean(ComplexBean::class, config)
            assertNotNull(template)
        }
        val endTime = System.currentTimeMillis()

        val totalTime = endTime - startTime
        val avgTime = totalTime.toDouble() / iterations

        logger.info("内省性能: $iterations 次迭代耗时 ${totalTime}ms (平均: ${String.format("%.2f", avgTime)}ms/次)")

        assertTrue(avgTime < 20.0, "内省平均时间应少于20ms，实际为 ${avgTime}ms")
    }

    @Test
    fun testMappingPerformance() {
        logger.info("测试映射性能...")

        val config = BeanMockConfig()
        val data = mapOf(
            "id" to 123L,
            "name" to "Test User",
            "address" to mapOf("street" to "Street", "city" to "City", "zipCode" to "123"),
            "tags" to listOf("tag1", "tag2"),
            "metadata" to mapOf("key" to "value"),
            "scores" to setOf(85, 90),
            "optionalValue" to "value"
        )

        val iterations = 100
        val startTime = System.currentTimeMillis()

        repeat(iterations) {
            val bean = beanMockMapper.mapToBean(ComplexBean::class, data, config)
            assertNotNull(bean)
        }

        val endTime = System.currentTimeMillis()
        val totalTime = endTime - startTime
        val avgTime = totalTime.toDouble() / iterations

        logger.info("映射性能: $iterations 次迭代耗时 ${totalTime}ms (平均: ${String.format("%.2f", avgTime)}ms/次)")

        assertTrue(avgTime < 30.0, "映射平均时间应少于30ms，实际为 ${avgTime}ms")
    }
}<|MERGE_RESOLUTION|>--- conflicted
+++ resolved
@@ -5,11 +5,8 @@
 import org.slf4j.LoggerFactory
 import java.util.*
 import java.util.concurrent.CompletableFuture
-<<<<<<< HEAD
-=======
 import kotlin.reflect.KTypeProjection
 import kotlin.reflect.full.createType
->>>>>>> 6e37bd94
 import kotlin.test.assertNotNull
 
 /**
@@ -74,11 +71,7 @@
     fun testComplexBeanIntrospection() {
         logger.info("测试复杂Bean内省...")
 
-<<<<<<< HEAD
-        val config = BeanMockConfig(includePrivate = true)
-=======
         val config = BeanMockConfig(includePrivate = true, depth = 3)
->>>>>>> 6e37bd94
         val template = beanIntrospect.analyzeBean(ComplexBean::class, config)
 
         assertNotNull(template, "复杂Bean模板不应为null")
@@ -130,8 +123,6 @@
         logger.info("容器Bean模板: $template")
     }
 
-<<<<<<< HEAD
-=======
     // ==================== 属性类型分析测试 ====================
 
     @Test
@@ -195,7 +186,6 @@
         logger.info("容器类型模板 - Optional: $optionalTemplate, Future: $futureTemplate")
     }
 
->>>>>>> 6e37bd94
     // ==================== Bean映射测试 ====================
 
     @Test
@@ -392,19 +382,8 @@
         logger.info("测试不同配置下的内省和映射...")
 
         val configs = listOf(
-<<<<<<< HEAD
-            BeanMockConfig(includePrivate = false, includeStatic = false, false),
-            BeanMockConfig(includePrivate = false, includeStatic = false, true),
-            BeanMockConfig(includePrivate = false, includeStatic = true, false),
-            BeanMockConfig(includePrivate = true, includeStatic = false, false),
-            BeanMockConfig(includePrivate = false, includeStatic = true, true),
-            BeanMockConfig(includePrivate = true, includeStatic = true, false),
-            BeanMockConfig(includePrivate = true, includeStatic = true, true),
-            BeanMockConfig(includePrivate = true, includeStatic = false, true),
-=======
             BeanMockConfig(includePrivate = true, includeStatic = false, depth = 1),
             BeanMockConfig(includePrivate = false, includeStatic = true, depth = 3)
->>>>>>> 6e37bd94
         )
 
         configs.forEach { config ->
