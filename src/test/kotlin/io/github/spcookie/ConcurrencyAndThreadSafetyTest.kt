--- conflicted
+++ resolved
@@ -49,11 +49,7 @@
             executor.submit {
                 try {
                     repeat(iterationsPerThread) {
-<<<<<<< HEAD
-                        val bean = mock<ThreadSafeBean>(template)
-=======
                         val bean = mock(template) as ThreadSafeBean
->>>>>>> 6e37bd94
                         results.add(bean)
                     }
                 } catch (e: Exception) {
@@ -111,10 +107,6 @@
             executor.submit {
                 try {
                     repeat(iterationsPerThread) {
-<<<<<<< HEAD
-                        @Suppress("UNCHECKED_CAST")
-=======
->>>>>>> 6e37bd94
                         val bean = mock(template) as Map<String, Any>
                         assertNotNull(bean)
                         successCount.incrementAndGet()
@@ -154,11 +146,7 @@
     fun testSharedResourceAccess() {
         logger.info("测试共享资源访问...")
 
-<<<<<<< HEAD
-        // 使用Mocks对象代替BeanMock实例
-=======
         // 使用直接的mock函数调用，无需共享实例
->>>>>>> 6e37bd94
         val template = """
         {
             "id": "{{int(1,10000)}}",
@@ -177,11 +165,7 @@
                 try {
                     val threadResults = mutableListOf<Map<String, Any>>()
                     repeat(iterationsPerThread) {
-<<<<<<< HEAD
-                        val bean = sharedmock<Map<String, Any>>(template)
-=======
                         val bean = mock(template) as Map<String, Any>
->>>>>>> 6e37bd94
                         threadResults.add(bean)
                     }
                     results[threadIndex] = threadResults
@@ -275,11 +259,7 @@
             executor.submit {
                 try {
                     repeat(20) {
-<<<<<<< HEAD
-                        val user = mock<UserBean>(userTemplate)
-=======
                         val user = mock(userTemplate) as UserBean
->>>>>>> 6e37bd94
                         users.add(user)
                     }
                 } finally {
@@ -293,11 +273,7 @@
             executor.submit {
                 try {
                     repeat(20) {
-<<<<<<< HEAD
-                        val product = mock<ProductBean>(productTemplate)
-=======
                         val product = mock(productTemplate) as ProductBean
->>>>>>> 6e37bd94
                         products.add(product)
                     }
                 } finally {
@@ -311,11 +287,7 @@
             executor.submit {
                 try {
                     repeat(20) {
-<<<<<<< HEAD
-                        val order = mock<OrderBean>(orderTemplate)
-=======
                         val order = mock(orderTemplate) as OrderBean
->>>>>>> 6e37bd94
                         orders.add(order)
                     }
                 } finally {
@@ -391,10 +363,6 @@
 
                 try {
                     while (System.currentTimeMillis() - threadStartTime < runTimeSeconds * 1000) {
-<<<<<<< HEAD
-                        @Suppress("UNCHECKED_CAST")
-=======
->>>>>>> 6e37bd94
                         val bean = mock(template) as Map<String, Any>
                         assertNotNull(bean)
                         threadOperations++
@@ -470,10 +438,6 @@
             executor.submit {
                 try {
                     repeat(iterationsPerThread) {
-<<<<<<< HEAD
-                        @Suppress("UNCHECKED_CAST")
-=======
->>>>>>> 6e37bd94
                         val bean = mock(template) as Map<String, Any>
                         results.add(bean)
 
@@ -542,11 +506,6 @@
                         try {
                             // 交替使用有效和无效模板
                             val template = if (iteration % 2 == 0) validTemplate else invalidTemplate
-<<<<<<< HEAD
-
-                            @Suppress("UNCHECKED_CAST")
-=======
->>>>>>> 6e37bd94
                             val bean = mock(template) as Map<String, Any>
 
                             if (iteration % 2 == 0) {
