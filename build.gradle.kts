plugins {
    kotlin("jvm") version "1.9.20"
    java
    `maven-publish`
    signing
    id("org.jetbrains.dokka") version "1.9.20"
    id("com.vanniktech.maven.publish") version "0.28.0"
}

group = "io.github.spcookie"
<<<<<<< HEAD
version = "2.1.0-jre11"
=======
version = "2.1.1"
>>>>>>> b9fb764a

repositories {
    mavenCentral()
}

dependencies {
    implementation("org.jetbrains.kotlin:kotlin-stdlib")
    implementation("org.jetbrains.kotlin:kotlin-reflect")
    implementation("org.slf4j:slf4j-api:2.0.9")
    implementation("net.bytebuddy:byte-buddy:1.14.10")
    implementation("org.json:json:20240303")

    testImplementation("com.google.code.gson:gson:2.10.1")
    testImplementation("ch.qos.logback:logback-classic:1.5.13")
    testImplementation("org.jetbrains.kotlin:kotlin-test")
    testImplementation("org.junit.jupiter:junit-jupiter:5.9.2")
    testRuntimeOnly("org.junit.platform:junit-platform-launcher")
}

tasks.test {
    useJUnitPlatform()
    testLogging {
        events("passed", "skipped", "failed", "standardOut", "standardError")
    }
}

// Configure java and kotlin interoperability
java {
    sourceCompatibility = JavaVersion.VERSION_11
    targetCompatibility = JavaVersion.VERSION_11
}

kotlin {
    jvmToolchain(11)
}

// Configure dokka document generation
tasks.named<org.jetbrains.dokka.gradle.DokkaTask>("dokkaHtml").configure {
    outputDirectory.set(buildDir.resolve("dokka"))
}

// Configure GitHub Packages publishing (optional)
publishing {
    repositories {
        maven {
            name = "GitHubPackages"
            url = uri("https://maven.pkg.github.com/spcookie/mock4k")
            credentials {
                username = project.findProperty("gpr.user") as String? ?: System.getenv("USERNAME")
                password = project.findProperty("gpr.key") as String? ?: System.getenv("TOKEN")
            }
        }
    }
}

// Configure Signature for vanniktech plugin
signing {
    val signingKey: String? = project.findProperty("signing.key") as String?
        ?: System.getenv("SIGNING_KEY")
    val signingPassword: String? = project.findProperty("signing.password") as String?
        ?: System.getenv("SIGNING_PASSWORD")

    if (!signingKey.isNullOrBlank() && !signingPassword.isNullOrBlank()) {
        useInMemoryPgpKeys(signingKey, signingPassword)
        sign(publishing.publications)
    } else {
        logger.warn("GPG signing is skipped because signing.key or signing.password is not set")
    }
}


// Configure Maven Central publishing via new Central Portal
mavenPublishing {
    configure(
        com.vanniktech.maven.publish.KotlinJvm(
            javadocJar = com.vanniktech.maven.publish.JavadocJar.Dokka("dokkaHtml"),
            sourcesJar = true
        )
    )
    
    publishToMavenCentral(com.vanniktech.maven.publish.SonatypeHost.CENTRAL_PORTAL, automaticRelease = true)
    
    signAllPublications()
    
    pom {
        name.set("Mock4K")
        description.set("A powerful mock data generation library for Kotlin and Java")
        inceptionYear.set("2025")
        url.set("https://github.com/spcookie/mock4k")
        
        licenses {
            license {
                name.set("MIT License")
                url.set("https://opensource.org/licenses/MIT")
                distribution.set("repo")
            }
        }
        
        developers {
            developer {
                id.set("spcookie")
                name.set("spcookie")
                url.set("https://github.com/spcookie")
                email.set("1307083930@qq.com")
            }
        }
        
        scm {
            url.set("https://github.com/spcookie/mock4k")
            connection.set("scm:git:git://github.com/spcookie/mock4k.git")
            developerConnection.set("scm:git:ssh://github.com/spcookie/mock4k.git")
        }
    }
}<|MERGE_RESOLUTION|>--- conflicted
+++ resolved
@@ -8,11 +8,7 @@
 }
 
 group = "io.github.spcookie"
-<<<<<<< HEAD
-version = "2.1.0-jre11"
-=======
-version = "2.1.1"
->>>>>>> b9fb764a
+version = "2.1.1-jre11"
 
 repositories {
     mavenCentral()
